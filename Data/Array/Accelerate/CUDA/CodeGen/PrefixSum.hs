--- conflicted
+++ resolved
@@ -236,11 +236,9 @@
             $items:(sdata "threadIdx.x" .=. x)
             __syncthreads();
 
-<<<<<<< HEAD
-            $stms:(scanBlock eltTy dev fun x y sdata Nothing)
-=======
-            $items:(scanBlock dev fun x y sdata Nothing)
->>>>>>> 687b1cbe
+
+            $items:(scanBlock eltTy dev fun x y sdata Nothing)
+
 
             /*
              * Exclusive scans write the result of the previous thread to global
@@ -276,12 +274,12 @@
     }
   |]
   where
-<<<<<<< HEAD
+-- HEAD 
     scan                = "scan" ++ show dir ++ maybe "1" (const []) mseed
     (texIn, argIn)      = environment dev aenv
-    (argOut, setOut)    = setters (S.TArray 1 eltTy) "Out" 
-    (argSum, totalSum)  = setters (S.TArray 1 eltTy) "Sum" 
-    (argBlk, blkSum)    = setters (S.TArray 1 eltTy) "Blk" 
+    (argOut, shOut, setOut)    = setters (S.TArray 1 eltTy) "Out" 
+    (argSum, shSum, totalSum)  = setters (S.TArray 1 eltTy) "Sum" 
+    (argBlk, shBlk, blkSum)    = setters (S.TArray 1 eltTy) "Blk" 
     (_, x, declx)       = locals eltTy "x" 
     (_, y, decly)       = locals eltTy "y" 
     (_, z, declz)       = locals eltTy "z" 
@@ -289,19 +287,19 @@
     (smem, sdata)       = shared eltTy "sdata" [cexp| blockDim.x |] Nothing
     ix                  = [cvar "ix"]
     setSum              = totalSum "0"
-=======
-    scan                        = "scan" ++ show dir ++ maybe "1" (const []) mseed
-    (texIn, argIn)              = environment dev aenv
-    (argOut, _, setOut)         = writeArray "Out" (undefined :: Vector e)
-    (argSum, _, totalSum)       = writeArray "Sum" (undefined :: Vector e)
-    (argBlk, _, blkSum)         = writeArray "Blk" (undefined :: Vector e)
-    (_, x, declx)               = locals "x" (undefined :: e)
-    (_, y, decly)               = locals "y" (undefined :: e)
-    (_, z, declz)               = locals "z" (undefined :: e)
-    (sh, _, _)                  = locals "sh" (undefined :: DIM1)
-    (smem, sdata)               = shared (undefined :: e) "sdata" [cexp| blockDim.x |] Nothing
-    ix                          = [cvar "ix"]
-    setSum                      = totalSum "0"
+
+    -- scan                        = "scan" ++ show dir ++ maybe "1" (const []) mseed
+    -- (texIn, argIn)              = environment dev aenv
+    -- (argOut, _, setOut)         = writeArray "Out" (undefined :: Vector e)
+    -- (argSum, _, totalSum)       = writeArray "Sum" (undefined :: Vector e)
+    -- (argBlk, _, blkSum)         = writeArray "Blk" (undefined :: Vector e)
+    -- (_, x, declx)               = locals "x" (undefined :: e)
+    -- (_, y, decly)               = locals "y" (undefined :: e)
+    -- (_, z, declz)               = locals "z" (undefined :: e)
+    -- (sh, _, _)                  = locals "sh" (undefined :: DIM1)
+    -- (smem, sdata)               = shared (undefined :: e) "sdata" [cexp| blockDim.x |] Nothing
+    -- ix                          = [cvar "ix"]
+    -- setSum                      = totalSum "0"
 
     -- depending on whether we are inclusive/exclusive scans
     setCarry
@@ -313,8 +311,7 @@
       | otherwise               = [[citem| if ( threadIdx.x == 0 && blockIdx.x == $id:lastBlock ) {
                                                $items:(setSum .=. z)
                                            } |]]
->>>>>>> 687b1cbe
-
+--master
     -- accessing neighbouring blocks
     firstBlock          = if dir == L then "0" else "gridDim.x - 1"
     lastBlock           = if dir == R then "0" else "gridDim.x - 1"
@@ -408,11 +405,8 @@
             $items:(sdata "threadIdx.x" .=. x)
             __syncthreads();
 
-<<<<<<< HEAD
-            $stms:(scanBlock eltTy dev fun x y sdata Nothing)
-=======
-            $items:(scanBlock dev fun x y sdata Nothing)
->>>>>>> 687b1cbe
+
+            $items:(scanBlock eltTy dev fun x y sdata Nothing)
 
             /*
              * Store the final result of the block to be carried in
@@ -433,29 +427,28 @@
     }
   |]
   where
-<<<<<<< HEAD
     scan                = "scan" ++ show dir ++ "Up"
     (texIn, argIn)      = environment dev aenv
-    (argOut, setOut)    = setters (S.TArray 1 eltTy) "Out"
+    (argOut, shOut, setOut)    = setters (S.TArray 1 eltTy) "Out"
     (_, x, declx)       = locals eltTy "x" 
     (_, y, decly)       = locals eltTy "y" 
     (sh, _, _)          = locals S.TInt "sh"
     (smem, sdata)       = shared eltTy  "sdata" [cexp| blockDim.x |] Nothing
     ix                  = [cvar "ix"]
-=======
-    scan                        = "scan" ++ show dir ++ "Up"
-    (texIn, argIn)              = environment dev aenv
-    (argOut, _, setOut)         = writeArray "Out" (undefined :: Vector e)
-    (_, x, declx)               = locals "x" (undefined :: e)
-    (_, y, decly)               = locals "y" (undefined :: e)
-    (sh, _, _)                  = locals "sh" (undefined :: DIM1)
-    (smem, sdata)               = shared (undefined :: e) "sdata" [cexp| blockDim.x |] Nothing
-    ix                          = [cvar "ix"]
+
+    -- scan                        = "scan" ++ show dir ++ "Up"
+    -- (texIn, argIn)              = environment dev aenv
+    -- (argOut, _, setOut)         = writeArray "Out" (undefined :: Vector e)
+    -- (_, x, declx)               = locals "x" (undefined :: e)
+    -- (_, y, decly)               = locals "y" (undefined :: e)
+    -- (sh, _, _)                  = locals "sh" (undefined :: DIM1)
+    -- (smem, sdata)               = shared (undefined :: e) "sdata" [cexp| blockDim.x |] Nothing
+    -- ix                          = [cvar "ix"]
 
     firstIndex
       | dir == L                = [cexp| start + seg |]
       | otherwise               = [cexp| end - seg - 1 |]
->>>>>>> 687b1cbe
+
 
 
 -- Second step of the upsweep phase: scan the interval sums to produce carry-in
@@ -465,7 +458,6 @@
 --    :: forall aenv e. Elt e
        Direction
     -> DeviceProperties
-<<<<<<< HEAD
     -> Gamma 
     -> CUFun2 
     -> Maybe (CUExp)
@@ -473,15 +465,13 @@
 mkScanUp2 eltTy dir dev aenv f z
   = let (_, get) = getters (S.TArray 1 eltTy) "Blk" 
     in  mkScan eltTy dir dev aenv f z get
-=======
-    -> Gamma aenv
-    -> CUFun2 aenv (e -> e -> e)
-    -> Maybe (CUExp aenv e)
-    -> CUTranslSkel aenv (Vector e)
-mkScanUp2 dir dev aenv f z
-  = let (_, get) = readArray "Blk" (undefined :: Vector e)
-    in  mkScan dir dev aenv f z get
->>>>>>> 687b1cbe
+--     -> Gamma aenv
+--     -> CUFun2 aenv (e -> e -> e)
+--     -> Maybe (CUExp aenv e)
+--     -> CUTranslSkel aenv (Vector e)
+-- mkScanUp2 dir dev aenv f z
+--   = let (_, get) = readArray "Blk" (undefined :: Vector e)
+--     in  mkScan dir dev aenv f z get
 
 
 -- Block scans
@@ -494,17 +484,10 @@
     -> [C.Exp] -> [C.Exp]
     -> (Name -> [C.Exp])
     -> Maybe C.Exp
-<<<<<<< HEAD
-    -> [C.Stm]
+    -> [C.BlockItem]
 scanBlock eltTy dev f x0 x1 sdata mlim
   | shflOK dev eltTy = error "shfl-scan"
   | otherwise        = scanBlockTree dev f x0 x1 sdata mlim
-=======
-    -> [C.BlockItem]
-scanBlock dev f x0 x1 sdata mlim
-  | shflOK dev (undefined :: e) = error "shfl-scan"
-  | otherwise                   = scanBlockTree dev f x0 x1 sdata mlim
->>>>>>> 687b1cbe
 
 
 -- Use a thread block to scan values in shared memory. Each thread must have

--- conflicted
+++ resolved
@@ -10,6 +10,7 @@
 {-# LANGUAGE TypeOperators              #-}
 {-# LANGUAGE TypeSynonymInstances       #-}
 {-# LANGUAGE UndecidableInstances       #-}
+{-# LANGUAGE ScopedTypeVariables        #-}
 -- |
 -- Module      : Data.Array.Accelerate.CUDA.Execute
 -- Copyright   : [2008..2010] Manuel M T Chakravarty, Gabriele Keller, Sean Lee
@@ -54,14 +55,17 @@
 -- standard library
 import Prelude                                                  hiding ( exp, sum, iterate )
 import Control.Applicative                                      hiding ( Const )
-import Control.Monad                                            ( join, when, liftM )
+import Control.Monad                                            ( join, when, liftM, mzero )
 import Control.Monad.Reader                                     ( asks )
 import Control.Monad.State                                      ( gets )
-import Control.Monad.Trans                                      ( MonadIO, liftIO )
+import Control.Monad.Trans                                      ( MonadIO, liftIO, lift )
+import Control.Monad.Trans.Maybe                                ( MaybeT, runMaybeT )
 import System.IO.Unsafe                                         ( unsafeInterleaveIO )
 import Data.Int
+import Data.IORef                                               ( readIORef, modifyIORef, writeIORef )
 import Data.Word
 import Data.Maybe
+import Data.Monoid                                              ( mempty )
 
 import Foreign.CUDA.Analysis.Device                             ( computeCapability, Compute(..) )
 import qualified Foreign.CUDA.Driver                            as CUDA
@@ -131,8 +135,6 @@
 --    memory allocated for the result, and the kernel(s) that implement the
 --    skeleton are invoked
 --
-
-type KernelStream a = [CIO a]
 
 executeAcc :: Arrays a => ExecAcc a -> CIO a
 executeAcc !acc = streaming (executeOpenAcc acc Aempty) wait
@@ -146,58 +148,10 @@
     useArrays ArraysRunit         ()       _  = return ()
     useArrays (ArraysRpair r1 r0) (a1, a0) st = useArrays r1 a1 st >> useArrays r0 a0 st
     useArrays ArraysRarray        arr      st = useArrayAsync arr (Just st)
-    useArrays (ArraysRstream r)   arrs'    st = sequence_ (map (\ arr -> useArrays r arr st) arrs')
-
 
 executeOpenAfun1 :: PreOpenAfun ExecOpenAcc aenv (a -> b) -> Aval aenv -> Async a -> CIO b
 executeOpenAfun1 (Alam (Abody f)) aenv x = streaming (executeOpenAcc f (aenv `Apush` x)) wait
 executeOpenAfun1 _                _    _ = error "the sword comes out after you swallow it, right?"
-
--- Similar to execOpenAcc but returns a list of computations of type
--- [CIO Arrs] instead of a single computation. The list is the stream.
-scheduleOpenAccStream
-    :: forall aenv arrs.
-       ExecOpenAcc aenv [arrs]
-    -> Aval aenv
-    -> Stream
-    -> CIO (KernelStream arrs)
-scheduleOpenAccStream (ExecAcc (FL () kernel _) !gamma !pacc) !aenv !stream
-  = case pacc of
-    MapStream f a -> return . (mapStreamOp f)  =<< scheduleOpenAccStream a aenv stream
-    ToStream a    -> toStreamOp =<< extent a
-    Avar ix       -> INTERNAL_ERROR(error) "scheduleOpenAccStream" "not implemented yet: Stream variables"
-    Alet bnd body -> INTERNAL_ERROR(error) "scheduleOpenAccStream" "not implemented yet: Stream let-binding"
-    _             -> INTERNAL_ERROR(error) "scheduleOpenAccStream" "unexpected non-stream matter"
- where
-   
-   -- Stream operations
-    mapStreamOp :: Arrays b 
-                => PreOpenAfun ExecOpenAcc aenv (a -> b) 
-                -> KernelStream a 
-                -> KernelStream b
-    mapStreamOp (Alam (Abody body)) ks = do
-      map f ks
-        where f k = do
-                a <- k
-                nop <- liftIO Event.create
-                executeOpenAcc body (aenv `Apush` (Async nop a)) stream
---                                      (streaming . executeOpenAcc f . Apush aenv =<<) as
-    mapStreamOp _ _ = error "Hello"
-
-    toStreamOp :: (Shape sh, Elt e) 
-               => (sh:.Int) 
-               -> CIO (KernelStream (Array sh e))
-    toStreamOp (sh :. n) = do
-      return $ map k [0..n-1]
-      where k i = 
-              do out <- allocateArray sh
-                 executeStream kernel i gamma aenv (size sh) out stream
-                 return out
-
-    -- get the extent of an embedded array
-    extent :: Shape sh => ExecOpenAcc aenv (Array sh e) -> CIO sh
-    extent ExecAcc{}     = INTERNAL_ERROR(error) "executeOpenAcc" "expected delayed array"
-    extent (EmbedAcc sh) = executeExp sh aenv stream
 
 -- Evaluate an open array computation
 --
@@ -208,13 +162,8 @@
     -> Stream
     -> CIO arrs
 executeOpenAcc EmbedAcc{} _ _
-<<<<<<< HEAD
-  = INTERNAL_ERROR(error) "execute" "unexpected delayed array"
-executeOpenAcc acc'@(ExecAcc (FL () kernel more) !gamma !pacc) !aenv !stream
-=======
   = $internalError "execute" "unexpected delayed array"
 executeOpenAcc (ExecAcc (FL () kernel more) !gamma !pacc) !aenv !stream
->>>>>>> fa9731c1
   = case pacc of
 
       -- Array introduction
@@ -260,24 +209,15 @@
       Slice _ _ _               -> fusionError
       ZipWith _ _ _             -> fusionError
       
-      MapStream{}               -> execStream =<< travAstream acc'
-      ToStream{}                -> execStream =<< travAstream acc'
-      FromStream a              -> fromStreamOp   =<< travAstream a
-      FoldStream f a1 a2        -> join $ foldStreamOp f <$> travA a1 <*> travAstream a2
+      Loop _                    -> $internalError "executeOpenAcc" "uncompiled loop"
 
   where
     fusionError = $internalError "executeOpenAcc" "unexpected fusible matter"
-
-    execStream :: KernelStream a => CIO [a]
-    execStream = sequence
-
+    
     -- term traversals
     travA :: ExecOpenAcc aenv a -> CIO a
     travA !acc = executeOpenAcc acc aenv stream
     
-    travAstream :: Arrays a => ExecOpenAcc aenv [a] -> CIO (KernelStream a)
-    travAstream !acc = scheduleOpenAccStream acc aenv stream
-
     travE :: ExecExp aenv t -> CIO t
     travE !exp = executeExp exp aenv stream
 
@@ -296,6 +236,7 @@
     -- get the extent of an embedded array
     extent :: Shape sh => ExecOpenAcc aenv (Array sh e) -> CIO sh
     extent ExecAcc{}     = $internalError "executeOpenAcc" "expected delayed array"
+    extent ExecLoop{}    = $internalError "executeOpenAcc" "expected delayed array"
     extent (EmbedAcc sh) = travE sh
 
     -- Skeleton implementation
@@ -477,28 +418,136 @@
       | otherwise
       = $internalError "stencil2Op" "missing stencil specialisation kernel"
 
-    fromStreamOp :: (Elt e) => KernelStream (Scalar e) -> CIO (Vector e)
-    fromStreamOp arrs = do
-      out <- allocateArray (Z :. length arrs)
-      _ <- mapM (k out) (zip arrs [0..])
-      return out
-      where k !out (!cioarr, i) = do
-              arr <- cioarr
-              executeStream kernel i gamma aenv (size Z) (out, arr) stream
-    
-    foldStreamOp :: PreOpenAfun ExecOpenAcc aenv (a -> a -> a) 
-                 -> a 
-                 -> KernelStream a
-                 -> CIO a
-    foldStreamOp (Alam (Alam (Abody body))) e arrs =
-      do let red a [] = return a
-             red a (cioarr:arrs') = do 
-               arr <- cioarr
-               nop <- liftIO Event.create
-               a' <- executeOpenAcc body (aenv `Apush` (Async nop a) `Apush` (Async nop arr)) stream
-               red a' arrs'
-         red e arrs
-    foldStreamOp _ _ _ = error "Hello fold"
+executeOpenAcc (ExecLoop l) aenv stream = executeLoop l aenv stream
+
+executeLoop :: forall aenv arrs . ExecLoop aenv () arrs -> Aval aenv -> Stream -> CIO arrs
+executeLoop topLoop aenv stream 
+  | degenerate topLoop = initLoop topLoop >>         returnOut topLoop
+  | otherwise          = initLoop topLoop >> loop >> returnOut topLoop
+
+  where
+    degenerate :: forall lenv arrs' . ExecLoop aenv lenv arrs' -> Bool
+    degenerate l =
+      case l of
+        ExecEmpty -> True
+        ExecP _ _ -> False
+        ExecT _ l' -> degenerate l'
+        ExecC _ l' -> degenerate l'
+
+    initLoop :: forall lenv arrs' . ExecLoop aenv lenv arrs' -> CIO ()
+    initLoop l =
+      case l of
+        ExecEmpty  -> return ()
+        ExecP p l' -> initP p >> initLoop l'
+        ExecT _ l' -> initLoop l'
+        ExecC c l' -> initC c >> initLoop l'
+
+      where
+        initP :: forall a. ExecP aenv a -> CIO ()
+        initP (ExecToStream _ _ a v) =
+          do (sh :. n) <- extent a
+             liftIO $ writeIORef v (sh, 0, n)
+
+        initC :: forall a. ExecC aenv lenv a -> CIO ()
+        initC c =
+          case c of
+            ExecFoldStream _ acc _ v ->
+              do a <- executeOpenAcc acc aenv stream
+                 liftIO $ writeIORef v a
+            ExecFromStream{} -> return ()
+
+    loop :: CIO ()
+    loop = 
+      do ml <- runMaybeT (go topLoop Empty)
+         case ml of
+           Nothing -> return ()
+           Just () -> loop
+
+    go :: forall lenv arrs'. ExecLoop aenv lenv arrs' -> Val lenv -> MaybeT CIO ()
+    go !l !lenv =
+      case l of
+        ExecEmpty -> return ()
+        ExecP p l' ->       produce   p  >>= \ a -> go l' (lenv `Push` a)
+        ExecT t l' -> lift (transduce t) >>= \ a -> go l' (lenv `Push` a)
+        ExecC c l' -> lift (consume   c) >>         go l'  lenv
+      
+      where
+        produce :: forall a . ExecP aenv a -> MaybeT CIO a
+        produce (ExecToStream kernel gamma _ v) =
+          do (sh, i, n) <- liftIO $ readIORef v
+             if i < n
+               then lift $
+                 do out <- allocateArray sh
+                    execute kernel gamma aenv (size sh) (i, out) stream
+                    liftIO $ writeIORef v (sh, i + 1, n)
+                    return out
+               else mzero
+
+        transduce :: forall a . ExecT aenv lenv a -> CIO a
+        transduce t =
+          case t of
+            ExecMap afun x -> travAfun1 afun (prj x lenv)
+            ExecZipWith afun x y -> travAfun2 afun (prj x lenv) (prj y lenv)
+
+        consume :: forall a . ExecC aenv lenv a -> CIO ()
+        consume c =
+          case c of
+            ExecFoldStream afun _ x v ->
+              do acc <- liftIO $ readIORef v
+                 acc' <- travAfun2 afun acc (prj x lenv)
+                 liftIO $ writeIORef v acc'
+            ExecFromStream _ x v ->
+              do liftIO $ modifyIORef v (prj x lenv:)
+
+    returnOut :: forall lenv arrs' . ExecLoop aenv lenv arrs' -> CIO arrs'
+    returnOut !l =
+      case l of
+        ExecEmpty  -> return ()
+        ExecP _ l' -> returnOut l'
+        ExecT _ l' -> returnOut l'
+        ExecC c l' -> returnOut l' >>= \ arrs -> readConsumer c >>= \ a -> return $ (arrs, a)
+
+      where
+        readConsumer :: forall a . ExecC aenv lenv a -> CIO a
+        readConsumer c =
+          case c of
+            ExecFoldStream _ _ _ v -> liftIO $ readIORef v
+            ExecFromStream kernel _ v ->
+              do as <- liftIO $ readIORef v
+                 fromStreamOp (reverse as)
+              where
+                fromStreamOp as =
+                  let shs = map shape as
+                      ns  = map size shs
+                      is' = scanl (+) 0 ns
+                      is  = init is'
+                      n   = last is'
+                      out_shs = fromList (Z :. length shs) shs
+                      k !out (!arr, i) = execute kernel mempty aenv (size (shape arr)) (i, out, arr) stream
+                  in 
+                   do useArray out_shs
+                      out_els <- allocateArray (Z :. n)
+                      _ <- mapM (k out_els) (zip as is)
+                      return (out_shs, out_els)
+
+    -- get the extent of an embedded array
+    extent :: Shape sh => ExecOpenAcc aenv (Array sh e) -> CIO sh
+    extent ExecAcc{}     = $internalError "executeOpenAcc" "expected delayed array"
+    extent ExecLoop{}    = $internalError "executeOpenAcc" "expected delayed array"
+    extent (EmbedAcc sh) = executeExp sh aenv stream
+
+    travAfun1 :: forall a b. PreOpenAfun ExecOpenAcc aenv (a -> b) -> a -> CIO b
+    travAfun1 (Alam (Abody afun)) a = 
+      do nop <- liftIO Event.create
+         executeOpenAcc afun (aenv `Apush` (Async nop a)) stream
+    travAfun1 _ _ = error "travAfun1"
+
+    travAfun2 :: forall a b c. PreOpenAfun ExecOpenAcc aenv (a -> b -> c) -> a -> b -> CIO c
+    travAfun2 (Alam (Alam (Abody afun))) a b = 
+      do nop <- liftIO Event.create
+         executeOpenAcc afun (aenv `Apush` (Async nop a) `Apush` (Async nop b)) stream
+    travAfun2 _ _ _ = error "travAfun2"
+
 
 -- Scalar expression evaluation
 -- ----------------------------
@@ -738,21 +787,6 @@
   args <- arguments kernel aenv gamma a stream
   launch kernel (configure kernel n) args stream
 
-
-executeStream :: Marshalable args
-        => AccKernel a                  -- The binary module implementing this kernel
-        -> Int                          -- Stream index
-        -> Gamma aenv                   -- variables of arrays embedded in scalar expressions
-        -> Aval aenv                    -- the environment
-        -> Int                          -- a "size" parameter, typically number of elements in the output
-        -> args                         -- arguments to marshal to the kernel function
-        -> Stream                       -- Compute stream to execute in
-        -> CIO ()
-executeStream !kernel !six !gamma !aenv !n !a !stream = do
-  args <- arguments kernel aenv gamma a stream
-  launch kernel (configure kernel n) ((CUDA.IArg six):args) stream
-
-
 -- Execute a device function, with the given thread configuration and function
 -- parameters. The tuple contains (threads per block, grid size, shared memory)
 --
